--- conflicted
+++ resolved
@@ -60,14 +60,11 @@
   {%- set raw_cluster_by = config.get('cluster_by', none) -%}
   {%- set raw_persist_docs = config.get('persist_docs', {}) -%}
   {%- set raw_kms_key_name = config.get('kms_key_name', none) -%}
-<<<<<<< HEAD
+  {%- set raw_labels = config.get('labels', []) -%}
   {%- set sql_header = config.get('sql_header', none) -%}
 
   {{ sql_header if sql_header is not none }}
 
-=======
-  {%- set raw_labels = config.get('labels', []) -%}
->>>>>>> 0fe5fb62
   create or replace table {{ relation }}
   {{ partition_by(raw_partition_by) }}
   {{ cluster_by(raw_cluster_by) }}
@@ -82,13 +79,10 @@
 
 {% macro bigquery__create_view_as(relation, sql) -%}
   {%- set raw_persist_docs = config.get('persist_docs', {}) -%}
-<<<<<<< HEAD
+  {%- set raw_labels = config.get('labels', []) -%}
   {%- set sql_header = config.get('sql_header', none) -%}
 
   {{ sql_header if sql_header is not none }}
-=======
-  {%- set raw_labels = config.get('labels', []) -%}
->>>>>>> 0fe5fb62
 
   create or replace view {{ relation }}
   {{ bigquery_table_options(persist_docs=raw_persist_docs, temporary=false, labels=raw_labels) }}
