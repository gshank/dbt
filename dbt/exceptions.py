--- conflicted
+++ resolved
@@ -380,7 +380,6 @@
             node_2['unique_id'], node_2['original_file_path']))
 
 
-<<<<<<< HEAD
 def raise_ambiguous_catalog_match(ambiguous_matches):
     """
     ambiguous matches should be a dict of lists. note that this does
@@ -409,7 +408,8 @@
         'map these resources to models in your project. To fix this,\n'
         'please delete one of these resources for each item in the list:\n\n'
         '{}'.format("\n".join(error_strings)))
-=======
+
+
 def raise_patch_targets_not_found(patches):
     patch_list = '\n\t'.join(
         'model {} (referenced in path {})'.format(p.name, p.original_file_path)
@@ -431,5 +431,4 @@
             patch_1,
             patch_2,
         )
-    )
->>>>>>> 4a9e3ee9
+    )